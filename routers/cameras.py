--- conflicted
+++ resolved
@@ -1370,26 +1370,12 @@
                         if overlay:
                             try:
                                 dets = tracker.get_latest(camera_id) or []
-<<<<<<< HEAD
                                 if not labels:
                                     dets = [{**d, "label": ""} for d in dets]
                                 if os.getenv("VMS21_OVERLAY_PURE") == "1":
                                     frame_out = render_from_legacy(arr, arr.shape[1], arr.shape[0], {}, dets, [], None, str(camera_id))
                                 else:
-=======
-                                if os.getenv("VMS21_OVERLAY_PURE") == "1":
-                                    frame_out = render_from_legacy(
-                                        frame,
-                                        dets,
-                                        thickness=thickness,
-                                        labels=labels,
-                                    )
-                                else:
-                                    img = Image.open(io.BytesIO(frame)).convert("RGB")
-                                    arr = np.asarray(img, dtype=np.uint8)
-                                    if not labels:
-                                        dets = [{**d, "label": ""} for d in dets]
->>>>>>> fe0ae6fc
+
                                     arr = draw_boxes_np(arr, dets, thickness=thickness)
                                     bio = io.BytesIO()
                                     Image.fromarray(arr).save(bio, "JPEG", quality=80)
