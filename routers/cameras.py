--- conflicted
+++ resolved
@@ -50,13 +50,10 @@
 from utils.ffmpeg_snapshot import capture_snapshot
 from utils.jpeg import encode_jpeg
 from utils.logx import log_throttled
-<<<<<<< HEAD
 from utils.overlay import draw_boxes_np
 from utils.url import get_stream_type, mask_credentials
 from utils.api_errors import stream_error_message
-=======
-from utils.url import get_stream_type
->>>>>>> 2d2f6ffa
+
 
 # utility for resolving stream dimensions
 from utils.video import async_get_stream_resolution
