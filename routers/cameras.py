--- conflicted
+++ resolved
@@ -375,10 +375,6 @@
         f"[create_camera_api] saving camera {cam_obj.name} url={sanitized} transport={cam_obj.transport}"
     )
     cam_dict = cam_obj.model_dump()
-<<<<<<< HEAD
-    cam_dict.pop("face_recog", None)
-=======
->>>>>>> fa1986ea
     cam_dict["site_id"] = cam_dict.get("site_id") or cfg.get("site_id", 1)
     now = datetime.utcnow().isoformat()
     cam_dict["created_at"] = now
@@ -582,10 +578,6 @@
     src_type = data.get("type", "http")
     ppe = bool(data.get("ppe"))
     visitor = bool(data.get("visitor_mgmt"))
-<<<<<<< HEAD
-=======
-    face_rec = bool(data.get("face_recognition"))
->>>>>>> fa1986ea
     features = lic.get("features", {})
     counting = data.get("counting", True)
     enabled = bool(data.get("enabled", True))
@@ -896,23 +888,7 @@
     raise HTTPException(status_code=404, detail="Not found")
 
 
-<<<<<<< HEAD
-=======
-@router.post("/cameras/{cam_id}/face_recognition")
-@require_feature("face_recognition")
-async def toggle_face_recognition(cam_id: int, request: Request):
-    async with cams_lock:
-        for cam in cams:
-            if cam["id"] == cam_id:
-                cam["face_recognition"] = not cam.get("face_recognition", False)
-                save_cameras(cams, redis)
-                return {"face_recognition": cam["face_recognition"]}
-    from fastapi import HTTPException
-
-    raise HTTPException(status_code=404, detail="Not found")
-
-
->>>>>>> fa1986ea
+
 @router.put("/cameras/{cam_id}")
 async def update_camera(
     cam_id: int, request: Request, manager: CameraManager = Depends(get_camera_manager)
@@ -946,13 +922,7 @@
                     if "visitor_mgmt" in data
                     else cam.get("visitor_mgmt", False)
                 )
-<<<<<<< HEAD
-=======
-                if "face_recognition" in data:
-                    face_rec = bool(data.get("face_recognition"))
-                else:
-                    face_rec = cam.get("face_recognition", False)
->>>>>>> fa1986ea
+
                 line = data.get("line")
                 if line is None:
                     line = cam.get("line") or cam.get("inout_line")
@@ -962,12 +932,7 @@
                     cam["ppe"] = bool(ppe)
                 if "visitor_mgmt" in data:
                     cam["visitor_mgmt"] = bool(visitor)
-<<<<<<< HEAD
-=======
-                if "face_recognition" in data:
-                    cam["face_recognition"] = bool(face_rec)
-                    cam["enable_face_counting"] = bool(face_rec)
->>>>>>> fa1986ea
+
                 if "enabled" in data:
                     cam["enabled"] = bool(data["enabled"])
                 if "latitude" in data:
@@ -986,10 +951,6 @@
                         "counting",
                         "ppe",
                         "visitor_mgmt",
-<<<<<<< HEAD
-=======
-                        "face_recognition",
->>>>>>> fa1986ea
                         "tasks",
                     ]
                 ):
