--- conflicted
+++ resolved
@@ -8,26 +8,18 @@
 
 from __future__ import annotations
 
-<<<<<<< HEAD
 import os
 import threading
 import time
 from typing import Any, Callable, Optional
-=======
 import json
 from pathlib import Path
 from typing import Any, Optional
->>>>>>> 2502610f
+
 
 from loguru import logger
 from pydantic_settings import BaseSettings
 
-<<<<<<< HEAD
-import utils.redis as redis_utils
-from config import load_config, set_config, config as _CONFIG
-from .redis_keys import CFG_UI_VMS, CFG_VERSION
-=======
->>>>>>> 2502610f
 
 class Config(BaseSettings):
     """Pydantic settings for application configuration."""
@@ -38,6 +30,10 @@
     cameras: list[dict[str, Any]] = []
     target_fps: int = 15
     jpeg_quality: int = 80
+
+import utils.redis as redis_utils
+from config import load_config, set_config, config as _CONFIG
+from .redis_keys import CFG_UI_VMS, CFG_VERSION
 
 
 def load_config(path: str = "./config.json") -> Config:
@@ -61,7 +57,21 @@
     logger.info("Loaded configuration with %d cameras", len(cfg.cameras))
     return cfg
 
-<<<<<<< HEAD
+
+_CONFIG: Optional[Config] = None
+
+
+def get_config() -> Config:
+    """Return a shared :class:`Config` instance."""
+
+    global _CONFIG
+    if _CONFIG is None:
+        _CONFIG = load_config()
+    return _CONFIG
+
+
+__all__ = ["Config", "get_config", "load_config"]
+
     def _worker() -> None:
         last = client.get(_CFG_VERSION_KEY)
         pubsub = None
@@ -140,19 +150,3 @@
 
 
 __all__.extend(["get_vms_ui", "set_vms_ui"])
-=======
-
-_CONFIG: Optional[Config] = None
-
-
-def get_config() -> Config:
-    """Return a shared :class:`Config` instance."""
-
-    global _CONFIG
-    if _CONFIG is None:
-        _CONFIG = load_config()
-    return _CONFIG
-
-
-__all__ = ["Config", "get_config", "load_config"]
->>>>>>> 2502610f
