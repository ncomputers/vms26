<!-- Purpose: dashboard template -->
<!DOCTYPE html>
<html>
<head>
    <meta name="viewport" content="width=device-width, initial-scale=1">
    <title>Z-Eye System Dashboard</title>
    <meta name="viewport" content="width=device-width, initial-scale=1">
    <link href="https://cdn.jsdelivr.net/npm/bootswatch@5.3.2/dist/flatly/bootstrap.min.css" rel="stylesheet">
    <link href="https://cdn.jsdelivr.net/npm/bootstrap-icons@1.10.5/font/bootstrap-icons.css" rel="stylesheet">
    <link rel="stylesheet" href="https://cdnjs.cloudflare.com/ajax/libs/font-awesome/6.4.0/css/all.min.css">
    <link rel="stylesheet" href="https://cdn.jsdelivr.net/npm/aos@2.3.4/dist/aos.css">
    <link rel="stylesheet" href="https://fonts.googleapis.com/css2?family=Inter:wght@400;500;700&display=swap">
    <link rel="stylesheet" href="{{ url_for('static', path='css/site.css') }}">
    <link rel="stylesheet" href="https://unpkg.com/leaflet@1.9.4/dist/leaflet.css" integrity="sha256-p4NxAoJBhIIN+hmNHrzRCf9tD/miZyoHS5obTRR9BMY=" crossorigin="">
    {% if cfg.enable_live_charts %}
    <script defer src="{{ url_for('static', path='js/chart.umd.min.js') }}"></script>
    {% endif %}
    <script src="https://cdnjs.cloudflare.com/ajax/libs/gsap/3.12.2/gsap.min.js"></script>
    <style>
        body{padding-top:70px;}
        .trend-chart{height:30px!important;margin-top:.4rem;}
        .feed-img{max-height:120px;object-fit:cover;}
        footer{background:var(--card-bg);font-size:.9rem;}
        .dark-mode footer{background:#111;color:#fff;}
    </style>
</head>
<body>
<!-- ===== Section: Navbar ===== -->
{% include 'partials/header.html' %}
{% if error_message %}
<div class="alert alert-danger text-center">{{ error_message }}</div>
{% endif %}
<!-- ===== Section: Main Content ===== -->
<!-- ===== Section: Polling Status ===== -->
<div id="pollStatus" class="text-center text-danger small"></div>
<div class="d-flex justify-content-end me-3 gap-2">
    <button id="viewToggle" class="btn btn-sm btn-outline-secondary">Graph View</button>
    <button id="mapToggle" class="btn btn-sm btn-outline-secondary">Map View</button>
    <a href="/troubleshooter" class="btn btn-sm btn-outline-secondary">Troubleshooter</a>
    <button class="btn btn-sm btn-outline-primary" data-bs-toggle="offcanvas" data-bs-target="#alertsPanel" aria-controls="alertsPanel">
        Alerts <span id="unreadBadge" class="badge bg-danger ms-1" style="display:none;">0</span>
    </button>

</div>
<div class="offcanvas offcanvas-end" tabindex="-1" id="alertsPanel" aria-labelledby="alertsLabel">
    <div class="offcanvas-header">
        <h5 id="alertsLabel" class="offcanvas-title">Alerts</h5>
        <button type="button" class="btn-close" data-bs-dismiss="offcanvas" aria-label="Close"></button>
    </div>
    <div class="offcanvas-body">
        <div id="alertsList"></div>
    </div>
</div>
<div id="cardView" class="container-fluid text-center mt-3">
    <!-- ===== Section: Person KPIs ===== -->
    {% if 'person' in cfg.track_objects %}
    <div class="stats-grid mb-3" data-widget="person">
        <div id="box-current" class="stat-box gradient-green text-center" data-aos="fade-up">
            <i class="fa-solid fa-users fa-2x"></i>
            <div class="stat-title">People Inside</div>
            <div class="stat-number" id="current_count">{{group_counts.get('person', {}).get('current', 0)}}</div>
            <div class="stat-trend" id="current_trend"></div>
            <canvas id="current_chart" class="trend-chart{% if not cfg.enable_live_charts %} d-none{% endif %}"></canvas>
            <div id="status_msg" class="stat-label fw-bold">{{status}}</div>
        </div>
        <div class="stat-box gradient-blue text-center" data-aos="fade-up">
            <i class="fa-solid fa-person-walking-arrow-right fa-2x"></i>
            <div class="stat-title">People Entered</div>
            <div class="stat-number" id="in_count">{{group_counts.get('person', {}).get('in', 0)}}</div>
            <div class="stat-trend" id="in_trend"></div>
            <canvas id="in_chart" class="trend-chart{% if not cfg.enable_live_charts %} d-none{% endif %}"></canvas>
        </div>
        <div class="stat-box gradient-red text-center" data-aos="fade-up">
            <i class="fa-solid fa-person-walking-arrow-right fa-2x fa-flip-horizontal"></i>
            <div class="stat-title">People Exited</div>
            <div class="stat-number" id="out_count">{{group_counts.get('person', {}).get('out', 0)}}</div>
            <div class="stat-trend" id="out_trend"></div>
            <canvas id="out_chart" class="trend-chart{% if not cfg.enable_live_charts %} d-none{% endif %}"></canvas>
        </div>
    </div>
    {% endif %}
    <!-- ===== Section: Vehicle KPIs ===== -->
    {% if 'vehicle' in cfg.track_objects %}
    <div class="stats-grid mb-3" data-widget="vehicle">
        <div class="stat-box gradient-green text-center" data-aos="fade-up">
            <i class="fa-solid fa-car fa-2x"></i>
            <div class="stat-title">Vehicles Inside</div>
            <div class="stat-number" id="vehicle_current">{{group_counts.get('vehicle', {}).get('current',0)}}</div>
            <div class="stat-trend" id="vehicle_current_trend"></div>
            <canvas id="vehicle_current_chart" class="trend-chart{% if not cfg.enable_live_charts %} d-none{% endif %}"></canvas>
        </div>
        <div class="stat-box gradient-blue text-center" data-aos="fade-up">
            <i class="fa-solid fa-arrow-right fa-2x"></i>
            <div class="stat-title">Vehicles Entered</div>
            <div class="stat-number" id="vehicle_in">{{group_counts.get('vehicle', {}).get('in',0)}}</div>
            <div class="stat-trend" id="vehicle_in_trend"></div>
            <canvas id="vehicle_in_chart" class="trend-chart{% if not cfg.enable_live_charts %} d-none{% endif %}"></canvas>
        </div>
        <div class="stat-box gradient-red text-center" data-aos="fade-up">
            <i class="fa-solid fa-arrow-left fa-2x"></i>
            <div class="stat-title">Vehicles Exited</div>
            <div class="stat-number" id="vehicle_out">{{group_counts.get('vehicle', {}).get('out',0)}}</div>
            <div class="stat-trend" id="vehicle_out_trend"></div>
            <canvas id="vehicle_out_chart" class="trend-chart{% if not cfg.enable_live_charts %} d-none{% endif %}"></canvas>
        </div>
    </div>
    {% endif %}
    <!-- ===== Section: PPE Anomaly KPIs ===== -->
    <div class="stats-grid mb-4" data-widget="anomaly">
        {% set colors = {} %}
        {% for item in alert_items %}
            {% set _ = colors.update({item: 'gradient-warning'}) %}
        {% endfor %}
        {% do colors.update({
            'no_helmet':'gradient-red',
            'no_safety_shoes':'gradient-blue',
            'no_safety_glasses':'gradient-info',
            'no_protective_gloves':'gradient-warning',
            'no_dust_mask':'gradient-secondary',
            'no_face_shield':'gradient-dark',
            'no_vest_jacket':'gradient-green',
        }) %}
        {% set icons = {} %}
        {% for item in alert_items %}
            {% set _ = icons.update({item: 'fa-circle-exclamation'}) %}
        {% endfor %}
        {% do icons.update({
            'no_helmet':'fa-hard-hat',
            'no_safety_shoes':'fa-shoe-prints',
            'no_safety_glasses':'fa-glasses',
            'no_protective_gloves':'fa-hand-paper',
            'no_dust_mask':'fa-head-side-mask',
            'no_face_shield':'fa-user-shield',
            'no_vest_jacket':'fa-tshirt'
        }) %}
        {% for item in cfg.alert_anomalies %}
        {% if item.startswith('no_') %}
        <div class="stat-box {{ colors.get(item,'gradient-warning') }} text-center" id="box-{{item}}" data-aos="fade-up" style="cursor:pointer">
            <i class="fa-solid {{ icons.get(item,'fa-circle-exclamation') }} fa-2x"></i>
            <div class="stat-title">{{item.replace('no_','No ').replace('_',' ')}}</div>
            <div class="stat-number" id="{{item}}_count">{{anomaly_counts[item]}}</div>
            <div class="stat-trend" id="{{item}}_trend"></div>
            <canvas id="{{item}}_chart" class="trend-chart{% if not cfg.enable_live_charts %} d-none{% endif %}"></canvas>
        </div>
        {% endif %}
        {% endfor %}
    </div>
    <!-- ===== Section: Camera Feeds ===== -->
    <div class="row mb-4" data-widget="feeds">
        <div class="col-md-8">
            <div class="row" id="feeds">
            {% for cam in cameras if not cam.archived %}
                <div class="col-md-6 mb-3" data-aos="fade-up">
                    <div class="card">
                      <div class="card-header">
                        {{cam.name}}
                      </div>
<<<<<<< HEAD
                      <div class="feed-container">
                        <img class="card-img-top feed-img" alt="feed" data-cam="{{cam.id}}" data-token="{{ cam.token }}">
=======
                      <div class="feed-container" data-token="{{ cam.token }}">
                        <img class="card-img-top feed-img" alt="feed" data-cam="{{cam.id}}">
>>>>>>> 58a25aad
                      </div>

                    </div>
                </div>
            {% endfor %}
            </div>
        </div>
        <div class="col-md-4">
            <div class="table-responsive">
                <canvas id="occChart" class="w-100{% if not cfg.enable_live_charts %} d-none{% endif %}" style="height:240px;"></canvas>
            </div>
            <div class="table-responsive mt-4">
                <canvas id="liveChart" class="w-100{% if not cfg.enable_live_charts %} d-none{% endif %}" style="height:240px;"></canvas>
            </div>
        </div>
    </div>
     {% for status in cfg.preview_anomalies %}
     <div class="row mb-4">
         <h5>Latest {{ status.replace('no_','No ').replace('_',' ') }}</h5>
         <div id="previewImgs-{{ status }}" class="d-flex flex-wrap"></div>
     </div>
     {% endfor %}
</div>
<div id="graphView" class="container-fluid mt-3" style="display:none;">
    <div class="stats-grid mb-3">
        <div class="stat-box gradient-blue text-center" data-aos="fade-up">
            <i class="fa-solid fa-users fa-2x"></i>
            <div class="stat-title">Total Visitors</div>
            <div class="stat-number" id="kpi_total_visitors">0</div>
            <div class="stat-trend" id="kpi_total_visitors_trend"></div>
            <canvas id="kpi_total_visitors_chart" class="trend-chart" style="display:none"></canvas>
        </div>
        <div class="stat-box gradient-green text-center" data-aos="fade-up">
            <i class="fa-solid fa-building-user fa-2x"></i>
            <div class="stat-title">Current Occupancy</div>
            <div class="stat-number" id="kpi_current_occupancy">0</div>
            <div class="stat-trend" id="kpi_current_occupancy_trend"></div>
            <canvas id="kpi_current_occupancy_chart" class="trend-chart" style="display:none"></canvas>
        </div>
        <div class="stat-box gradient-info text-center" data-aos="fade-up">
            <i class="fa-solid fa-car-side fa-2x"></i>
            <div class="stat-title">Vehicles Detected</div>
            <div class="stat-number" id="kpi_vehicles_detected">0</div>
            <div class="stat-trend" id="kpi_vehicles_detected_trend"></div>
            <canvas id="kpi_vehicles_detected_chart" class="trend-chart" style="display:none"></canvas>
        </div>
        <div class="stat-box gradient-red text-center" data-aos="fade-up">
            <i class="fa-solid fa-triangle-exclamation fa-2x"></i>
            <div class="stat-title">Safety Violations</div>
            <div class="stat-number" id="kpi_safety_violations">0</div>
            <div class="stat-trend" id="kpi_safety_violations_trend"></div>
            <canvas id="kpi_safety_violations_chart" class="trend-chart" style="display:none"></canvas>
        </div>
    </div>
    <div class="mb-3">
        <label class="form-label">Timeframe</label>
        <select id="timeframe" class="form-select w-auto d-inline-block ms-2" aria-label="Timeframe">
            <option value="today">Today</option>
            <option value="7d" selected>Last 7 Days</option>
            <option value="this_month">This Month</option>
        </select>
        <div class="form-check form-switch d-inline-block ms-3">
            <input class="form-check-input" type="checkbox" id="comparisonToggle">
            <label class="form-check-label" for="comparisonToggle">Compare</label>

        </div>
    </div>
    <div id="graphError" class="text-danger text-center mb-2"></div>
    <div class="row g-4 text-center">
        <div class="col-md-2">
            <div class="card h-100">
                <div class="card-header bg-transparent border-bottom-0">People Inside</div>
                <div class="card-body">
                    <div class="table-responsive"><canvas id="peopleInsideDonut"></canvas></div>
                </div>
            </div>
        </div>
        <div class="col-md-2">
            <div class="card h-100">
                <div class="card-header bg-transparent border-bottom-0">People Flow</div>
                <div class="card-body">
                    <div class="table-responsive"><canvas id="peopleBar"></canvas></div>
                </div>
            </div>
        </div>
        <div class="col-md-2">
            <div class="card h-100">
                <div class="card-header bg-transparent border-bottom-0">Vehicle Trend</div>
                <div class="card-body">
                    <div class="table-responsive"><canvas id="vehicleLine"></canvas></div>
                </div>
            </div>
        </div>
        <div class="col-md-2">
            <div class="card h-100">
                <div class="card-header bg-transparent border-bottom-0">PPE Alerts</div>
                <div class="card-body">
                    <div class="table-responsive"><canvas id="ppeDonut"></canvas></div>
                </div>
            </div>
        </div>
        {% if cameras %}
        {% set cam = cameras[0] %}
        <div class="col-md-2">
            <img class="img-fluid feed-img" alt="feed" data-cam="{{ cam.id }}" data-token="{{ cam.token }}">
        </div>
        {% endif %}

    </div>
</div>
<div id="mapView" class="container-fluid mt-3" style="display:none;">
    <div id="cameraMap" style="height:500px;"></div>
</div>
<div class="toast-container position-fixed top-0 end-0 p-3" id="alertToasts"></div>
<script src="https://cdn.jsdelivr.net/npm/aos@2.3.4/dist/aos.js"></script>
<script src="https://unpkg.com/leaflet@1.9.4/dist/leaflet.js" integrity="sha256-20nQCchB9co0qIjJZRGuk2/Z9VM+kNiyxNV1lvTlZBo=" crossorigin=""></script>
<script src="{{ url_for('static', path='js/dashboard_map.js') }}"></script>
<script src="{{ url_for('static', path='js/mjpeg_feed.js') }}"></script>
{% set ppe_keys = [] %}
{% for item in cfg.alert_anomalies %}
  {% if item.startswith('no_') %}
    {% do ppe_keys.append(item) %}
  {% endif %}
{% endfor %}
<script id="dashboard-config" type="application/json">
{{ {
  'enableCharts': cfg.enable_live_charts,
  'updateFreq': cfg.chart_update_freq,
  'previewAnomalies': cfg.preview_anomalies,
  'maxCap': max_capacity,
  'ppeStatuses': ppe_keys
} | tojson }}
</script>
<script type="module">
import { animateMetric, updateTrend } from "{{ url_for('static', path='js/stats_utils.js') }}";
function applyWidgetPrefs(){
  const prefs=JSON.parse(localStorage.getItem('dashboardWidgets')||'{}');
  document.querySelectorAll('[data-widget]').forEach(el=>{
    const k=el.dataset.widget;
    el.style.display=prefs[k]===false?'none':'';
  });
  document.querySelectorAll('.widget-setting').forEach(cb=>{
    const k=cb.dataset.widget;
    cb.checked=prefs[k]!==false;
  });
}
async function loadWidgetPrefs(){
  try{
    const r=await fetch('/api/profile/widgets');
    if(r.ok){
      const d=await r.json();
      if(d.widgets) localStorage.setItem('dashboardWidgets',JSON.stringify(d.widgets));
    }
  }catch(e){console.error('load prefs',e);}
  applyWidgetPrefs();
}
async function saveWidgetPrefs(){
  const prefs={};
  document.querySelectorAll('.widget-setting').forEach(cb=>{prefs[cb.dataset.widget]=cb.checked;});
  localStorage.setItem('dashboardWidgets',JSON.stringify(prefs));
  try{
    await fetch('/api/profile/widgets',{method:'POST',headers:{'Content-Type':'application/json'},body:JSON.stringify(prefs)});
  }catch(e){console.error('save prefs',e);}
  applyWidgetPrefs();
  if(window.dashboardGraph&&window.dashboardGraph.load) window.dashboardGraph.load();
}

window.addEventListener('DOMContentLoaded',async()=>{
  const cfgData=JSON.parse(document.getElementById('dashboard-config').textContent);
  const enableCharts=cfgData.enableCharts;
  const updateFreq=cfgData.updateFreq;
  const previewAnomalies=cfgData.previewAnomalies;
  let maxCap=cfgData.maxCap;
  const ppeStatuses=cfgData.ppeStatuses;
  AOS.init();
  await loadWidgetPrefs();
  const statusEl=document.getElementById('pollStatus');
let poller=null;
const cardView=document.getElementById('cardView');
const graphView=document.getElementById('graphView');
const toggleBtn=document.getElementById('viewToggle');
const mapView=document.getElementById('mapView');
const mapBtn=document.getElementById('mapToggle');
const alertsBtn=document.querySelector('[data-bs-toggle="offcanvas"][data-bs-target="#alertsPanel"]');
const unreadBadge=document.getElementById('unreadBadge');
const saveBtn=document.getElementById('saveWidgetPrefs');
if(saveBtn) saveBtn.addEventListener('click',saveWidgetPrefs);

const feeds=document.querySelectorAll('img.feed-img');
feeds.forEach(img=>{
  const err=document.createElement('div');
  err.className='text-danger small text-center feed-error';
  err.textContent='Stream unavailable';
  err.style.display='none';
  img.after(err);
  img.addEventListener('error',()=>{
    console.error('Stream failed for camera', img.dataset.cam);
    img.style.display='none';
    err.style.display='block';
  });
  img.addEventListener('load',()=>{
    err.style.display='none';
    img.style.display='';
  });
});
let graphInit=false;
async function ensureChartJs(){
  if(window.Chart) return;
  await new Promise(res=>{
    const s=document.createElement('script');
    s.src="{{ url_for('static', path='js/chart.umd.min.js') }}";
    s.onload=res;
    document.head.appendChild(s);
  });
}
async function initGraphView(){
  if(graphInit) return;
  await ensureChartJs();
  initGraphCharts(maxCap);
  graphInit=true;
  if(window.dashboardGraph&&window.dashboardGraph.load){
    window.dashboardGraph.load();
  }
}
function resizeCharts(){
  [donutChart,peopleBarChart,vehicleLineChart,ppeChart].forEach(c=>{
    if(c&&typeof c.resize==='function') c.resize();
  });
}
function applyView(){
  const view=localStorage.getItem('dashboardView')||'card';
  if(view==='graph'){
    cardView.style.display='none';
    graphView.style.display='block';
    mapView.style.display='none';
    toggleBtn.style.display='';
    mapBtn.textContent='Map View';
    toggleBtn.textContent='Card View';
    if(graphInit){
      if(window.dashboardGraph&&window.dashboardGraph.load){
        window.dashboardGraph.load();
      }
      resizeCharts();
    }else{
      initGraphView().then(()=>{resizeCharts();});
    }
  }else if(view==='map'){
    cardView.style.display='none';
    graphView.style.display='none';
    mapView.style.display='block';
    toggleBtn.style.display='none';
    mapBtn.textContent='Card View';
    if(window.cameraMapInit) window.cameraMapInit();
  }else{
    graphView.style.display='none';
    mapView.style.display='none';
    cardView.style.display='block';
    toggleBtn.style.display='';
    toggleBtn.textContent='Graph View';
    mapBtn.textContent='Map View';
  }
}
toggleBtn.addEventListener('click',()=>{
  const view=localStorage.getItem('dashboardView')==='graph'?'card':'graph';
  localStorage.setItem('dashboardView',view);
  applyView();
});
mapBtn.addEventListener('click',()=>{
  const view=localStorage.getItem('dashboardView')==='map'?'card':'map';
  localStorage.setItem('dashboardView',view);
  applyView();
});
applyView();
function startPolling(){
    if(poller) return;
    statusEl.textContent='Polling for updates...';
    poller=setInterval(async()=>{
      try{
        const r=await fetch('/api/stats');
        if(r.ok){
          const d=await r.json();
          handleData(d);
          statusEl.textContent='';
        }else{
          statusEl.textContent=`Error ${r.status}`;
        }
      }catch(e){
        console.error('Failed to fetch stats',e);
        statusEl.textContent='Failed to fetch stats';
      }
    },2000);
  }
  startPolling();
async function loadAlerts(){
  try{
    const r=await fetch('/api/alerts/recent');
    if(!r.ok) return;
    const alerts=await r.json();
    const list=document.getElementById('alertsList');
    if(list) list.innerHTML=alerts.map(a=>`<div>${a.message||a}</div>`).join('')||'<div class="text-muted">No alerts</div>';
    if(unreadBadge){
      if(alerts.length){
        unreadBadge.textContent=alerts.length;
        unreadBadge.style.display='';
      }else{
        unreadBadge.style.display='none';
      }
    }
  }catch(e){
    console.error('Failed to load alerts',e);
  }
}
if(alertsBtn){
  alertsBtn.addEventListener('click',async()=>{
    await loadAlerts();
    if(unreadBadge) unreadBadge.style.display='none';
  });
}
loadAlerts();
let chart;
let liveChart;
let donutChart,peopleBarChart,vehicleLineChart,ppeChart;
const sparkCharts={};
const ppeColors=['#e74c3c','#c0392b','#d35400','#e67e22','#f1c40f','#3498db','#9b59b6','#1abc9c','#2ecc71','#34495e'];
function hexToRgba(hex,alpha){
  const bigint=parseInt(hex.slice(1),16);
  const r=(bigint>>16)&255,g=(bigint>>8)&255,b=bigint&255;
  return `rgba(${r},${g},${b},${alpha})`;
}
let labelFn=t=>new Date(t*1000).toLocaleString();
function makeSpark(id,color){
  const el=document.getElementById(id);
  if(!el) return null;
  return new Chart(el.getContext('2d'),{
    type:'line',
    data:{labels:[],datasets:[{data:[],borderColor:color,tension:0.3,fill:false}]},
    options:{plugins:{legend:{display:false}},scales:{x:{display:false},y:{display:false}},elements:{point:{radius:0}}}
  });
}
function initChart(maxCap){
  const ctx=document.getElementById('occChart').getContext('2d');
  chart=new Chart(ctx,{type:'bar',data:{labels:['Inside','Remaining'],datasets:[{label:'People',data:[0,maxCap],backgroundColor:['#0d6efd','#adb5bd']} ]},options:{indexAxis:'y',scales:{x:{beginAtZero:true,max:maxCap}}}});
}
function initLive(){
  const ctx=document.getElementById('liveChart').getContext('2d');
  liveChart=new Chart(ctx,{
    type:'line',
    data:{labels:[],datasets:[
      {label:'In',yAxisID:'y1',data:[],borderColor:'green',tension:0.2},
      {label:'Out',yAxisID:'y1',data:[],borderColor:'red',tension:0.2},
      {label:'Currently Inside',yAxisID:'y2',data:[],borderColor:'blue',tension:0.2}
    ]},
    options:{scales:{y1:{type:'linear',position:'left'},y2:{type:'linear',position:'right',grid:{drawOnChartArea:false}}}}
  });
}
function initGraphCharts(maxCap){
  const style=getComputedStyle(document.body);
  const textColor=style.getPropertyValue('--text-color').trim();
  const bgColor=style.getPropertyValue('--card-bg').trim();
  const tooltipOpts={
    backgroundColor:bgColor,
    titleColor:textColor,
    bodyColor:textColor,
    callbacks:{
      title(items){
        const chart=items[0].chart;
        const idx=items[0].dataIndex;
        if(chart.data.labelsRaw){
          return labelFn(chart.data.labelsRaw[idx]);
        }
        return items[0].label;
      },
      label(context){
        const val=context.parsed.y!==undefined?context.parsed.y:context.parsed;
        return `${context.dataset.label}: ${val}`;
      }
    }
  };
  const dctx=document.getElementById('peopleInsideDonut');
  if(dctx) donutChart=new Chart(dctx,{type:'doughnut',data:{labels:['Inside','Remaining'],datasets:[{data:[0,maxCap],backgroundColor:['#2ecc71','#ecf0f1']}]},options:{responsive:true,maintainAspectRatio:false,plugins:{legend:{position:'bottom'},tooltip:tooltipOpts},cutout:'70%'}});
  const bctx=document.getElementById('peopleBar');
  if(bctx) peopleBarChart=new Chart(bctx,{type:'bar',data:{labels:[],datasets:[{label:'Entered',backgroundColor:'#27ae60',data:[]},{label:'Exited',backgroundColor:'#c0392b',data:[]}]},options:{responsive:true,maintainAspectRatio:false,plugins:{tooltip:tooltipOpts},scales:{y:{beginAtZero:true}}}});
  const vctx=document.getElementById('vehicleLine');
  if(vctx) vehicleLineChart=new Chart(vctx,{type:'line',data:{labels:[],datasets:[{label:'Vehicles',borderColor:'#2980b9',data:[],tension:0.3,fill:false}]},options:{responsive:true,maintainAspectRatio:false,plugins:{tooltip:tooltipOpts},scales:{y:{beginAtZero:true}}}});
  const pctx=document.getElementById('ppeDonut');
  if(pctx){
    const labels=ppeStatuses.map(s=>s.replace('no_','No ').replace(/_/g,' '));
    const colors=ppeColors.slice(0,labels.length);
    ppeChart=new Chart(pctx,{type:'doughnut',data:{labels,datasets:[{data:new Array(labels.length).fill(0),backgroundColor:colors}]},options:{responsive:true,maintainAspectRatio:false,plugins:{legend:{position:'bottom'},tooltip:tooltipOpts},cutout:'70%'}});
  }

}
if(window.theme && window.theme.onChange){
  window.theme.onChange(()=>{
    if(graphInit){
      initGraphCharts(maxCap);
      if(window.dashboardGraph&&window.dashboardGraph.load){
        window.dashboardGraph.load();
      }
    }
  });
}
if(enableCharts){
  initChart(maxCap);
  initLive();
}
function initSparklines(){
  sparkCharts.in_count=makeSpark('in_chart','green');
  sparkCharts.out_count=makeSpark('out_chart','red');
  sparkCharts.current_count=makeSpark('current_chart','blue');
  sparkCharts.vehicle_current=makeSpark('vehicle_current_chart','blue');
  sparkCharts.vehicle_in=makeSpark('vehicle_in_chart','green');
  sparkCharts.vehicle_out=makeSpark('vehicle_out_chart','red');
  ppeStatuses.forEach(status=>{
    sparkCharts[`${status}_count`]=makeSpark(`${status}_chart`,'white');
  });
}
if(enableCharts){
  initSparklines();
}
window.addEventListener('resize',resizeCharts);

function updateGraphCharts(d,timeframe,prev){
  if(donutChart){

    donutChart.data.datasets[0].data=[d.current,d.max_capacity-d.current];
    if(prev){
      if(donutChart.data.datasets.length<2){
        donutChart.data.datasets.push({data:[0,0],backgroundColor:['#95a5a6','#ecf0f1']});
      }
      donutChart.data.datasets[1].data=[prev.current,prev.max_capacity-prev.current];
    }else if(donutChart.data.datasets.length>1){
      donutChart.data.datasets.splice(1);
    }
    donutChart.update();
  }
  labelFn=timeframe==='today'
    ?(t=>new Date(t*1000).toLocaleTimeString())
    :(timeframe==='7d'||timeframe==='this_month'
       ?(t=>new Date(t*1000).toLocaleDateString())
       :(t=>new Date(t*1000).toLocaleString()));
  if(peopleBarChart){
    peopleBarChart.data.labelsRaw=d.timeline;

    const labels=d.timeline.map(labelFn);
    peopleBarChart.data.labels=labels;
    peopleBarChart.data.datasets[0].data=d.in_counts||[];
    peopleBarChart.data.datasets[1].data=d.out_counts||[];
    if(prev){
      if(peopleBarChart.data.datasets.length<4){
        peopleBarChart.data.datasets.push({label:'Prev Entered',backgroundColor:'rgba(39,174,96,0.5)',data:[]});
        peopleBarChart.data.datasets.push({label:'Prev Exited',backgroundColor:'rgba(192,57,43,0.5)',data:[]});
      }
      peopleBarChart.data.datasets[2].data=prev.in_counts||[];
      peopleBarChart.data.datasets[3].data=prev.out_counts||[];
    }else if(peopleBarChart.data.datasets.length>2){
      peopleBarChart.data.datasets.splice(2);
    }
    peopleBarChart.update();
  }
  if(vehicleLineChart){
    vehicleLineChart.data.labelsRaw=d.timeline;

    const vlabels=d.timeline.map(labelFn);
    vehicleLineChart.data.labels=vlabels;
    vehicleLineChart.data.datasets[0].data=d.vehicle_counts||[];
    if(prev){
      if(vehicleLineChart.data.datasets.length<2){
        vehicleLineChart.data.datasets.push({label:'Prev Vehicles',borderColor:'#95a5a6',data:[],tension:0.3,fill:false,borderDash:[5,5]});
      }
      vehicleLineChart.data.datasets[1].data=prev.vehicle_counts||[];
    }else if(vehicleLineChart.data.datasets.length>1){
      vehicleLineChart.data.datasets.splice(1);
    }
    vehicleLineChart.update();
  }
  if(ppeChart){
    if(d.anomaly_counts){
      ppeChart.data.datasets[0].data=ppeStatuses.map(k=>d.anomaly_counts[k]||0);
    }
    if(prev&&prev.anomaly_counts){
      if(ppeChart.data.datasets.length<2){
        ppeChart.data.datasets.push({data:new Array(ppeStatuses.length).fill(0),backgroundColor:ppeColors.slice(0,ppeStatuses.length).map(c=>hexToRgba(c,0.5))});
      }
      ppeChart.data.datasets[1].data=ppeStatuses.map(k=>prev.anomaly_counts[k]||0);
    }else if(ppeChart.data.datasets.length>1){
      ppeChart.data.datasets.splice(1);
    }

    ppeChart.update();
  }
}
window.updateGraphCharts=updateGraphCharts;
function updateSpark(key,val){
  const c=sparkCharts[key];
  if(!c) return;
  c.data.labels.push('');
  c.data.datasets[0].data.push(val);
  if(c.data.labels.length>20){
    c.data.labels.shift();
    c.data.datasets[0].data.shift();
  }
  c.update('none');
}


function handleData(d){
  animateMetric('in_count',d.in_count);
  updateSpark('in_count',d.in_count);
  animateMetric('out_count',d.out_count);
  updateSpark('out_count',d.out_count);
  animateMetric('current_count',d.current);
  updateSpark('current_count',d.current);
  if(d.group_counts && d.group_counts.vehicle){
    const gv=d.group_counts.vehicle;
    const vin=document.getElementById('vehicle_in');
    if(vin) animateMetric('vehicle_in',gv.in);
    updateSpark('vehicle_in',gv.in);
    const vout=document.getElementById('vehicle_out');
    if(vout) animateMetric('vehicle_out',gv.out);
    updateSpark('vehicle_out',gv.out);
    const vc=document.getElementById('vehicle_current');
    if(vc) animateMetric('vehicle_current',gv.current);
    updateSpark('vehicle_current',gv.current);
  }
  if(d.anomaly_counts){
    for(const [k,v] of Object.entries(d.anomaly_counts)){
      const el=document.getElementById(`${k}_count`);
      if(el) animateMetric(`${k}_count`,v);
      updateSpark(`${k}_count`,v);
    }
  }
  const box=document.getElementById('box-current');
  const msg=document.getElementById('status_msg');
  if(box&&msg){
    box.classList.remove('gradient-green','gradient-warning','gradient-red');
    if(d.status==='green'){box.classList.add('gradient-green');msg.textContent='Safe';}
    else if(d.status==='yellow'){box.classList.add('gradient-warning');msg.textContent='Warning';}
    else{box.classList.add('gradient-red');msg.textContent='Full';}
  }
  if(d.trends){
    Object.entries(d.trends).forEach(([k,v])=>updateTrend(k,v));
  }
  if(enableCharts){
    chart.options.scales.x.max=d.max_capacity;
    chart.data.datasets[0].data=[d.current,d.max_capacity-d.current];
    chart.update();

    const now=new Date().toLocaleTimeString();
    liveChart.data.labels.push(now);
    liveChart.data.datasets[0].data.push(d.in_count);
    liveChart.data.datasets[1].data.push(d.out_count);
    liveChart.data.datasets[2].data.push(d.current);
    if(liveChart.data.labels.length>30){
      liveChart.data.labels.shift();
      liveChart.data.datasets.forEach(ds=>ds.data.shift());
    }
    liveChart.update();

  }
}
document.querySelectorAll('[id^="box-no_"]').forEach(box=>{
  box.addEventListener('click',()=>{location.href=`/ppe_report?status=${box.id.replace('box-','')}`;});
});
async function loadPreview(){
  for(const status of previewAnomalies){
    const box=document.getElementById(`previewImgs-${status}`);
    if(!box) continue;
    try{
      const r=await fetch(`/latest_images?status=${status}`);
      if(!r.ok) continue;
      const d=await r.json();
      box.innerHTML='';
      d.images.forEach(u=>{
        const i=document.createElement('img');
        i.src=u;
        i.width=80;
        i.className='me-2 mb-2';
        box.appendChild(i);
      });
    }catch(e){
      console.error('preview',status,e);
    }
  }
}
setInterval(loadPreview,updateFreq*1000);
loadPreview();
});
</script>
<script src="{{ url_for('static', path='js/dashboard_graph.js') }}"></script>
{% include 'partials/footer.html' %}
</body>
</html><|MERGE_RESOLUTION|>--- conflicted
+++ resolved
@@ -155,13 +155,9 @@
                       <div class="card-header">
                         {{cam.name}}
                       </div>
-<<<<<<< HEAD
                       <div class="feed-container">
                         <img class="card-img-top feed-img" alt="feed" data-cam="{{cam.id}}" data-token="{{ cam.token }}">
-=======
-                      <div class="feed-container" data-token="{{ cam.token }}">
-                        <img class="card-img-top feed-img" alt="feed" data-cam="{{cam.id}}">
->>>>>>> 58a25aad
+
                       </div>
 
                     </div>
