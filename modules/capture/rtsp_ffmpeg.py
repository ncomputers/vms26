from __future__ import annotations

"""RTSP capture using FFmpeg.

This source supports optional command-line flags via the ``FFMPEG_EXTRA_FLAGS``
environment variable. ``RTSP_RW_TIMEOUT_USEC`` and ``RTSP_STIMEOUT_USEC``
control the ``-rw_timeout`` and ``-stimeout`` parameters (in microseconds,
default ``5000000``). Stream dimensions are probed with ``ffprobe`` when not
specified explicitly.
"""

import logging
import os
import queue
import shlex
import subprocess
import threading
from collections import deque

import ffmpeg
import numpy as np

from utils.logging import log_capture_event
<<<<<<< HEAD
from app.core.utils import getenv_num
=======
from utils.logx import log_throttled
>>>>>>> 50445db7

from .base import FrameSourceError, IFrameSource, Backoff

logger = logging.getLogger(__name__)


MAX_SHORT_READS = 3


class RtspFfmpegSource(IFrameSource):
    """Capture frames from an RTSP stream using FFmpeg.

    Frames are read on a background thread into a preallocated buffer. Complete
    frames are pushed into a two-element queue, dropping the oldest when full.
    Consecutive short reads trigger FFmpeg restarts with exponential backoff.
    """

    def __init__(
        self,
        uri: str,
        *,
        width: int | None = None,
        height: int | None = None,
        tcp: bool = True,
        latency_ms: int = 100,
        cam_id: int | str | None = None,
        rw_timeout_usec: int | None = None,
        stimeout_usec: int | None = None,
        extra_flags: list[str] | None = None,
    ) -> None:
        """Initialize the RTSP FFmpeg source.

        Parameters
        ----------
        uri:
            RTSP stream URI.
        width, height:
            Optional frame dimension overrides.
        tcp:
            Use TCP (``True``) or UDP (``False``) transport.
        latency_ms:
            Queue latency in milliseconds.
        cam_id:
            Optional camera identifier for logging.
        rw_timeout_usec:
            Microseconds before aborting blocking read/write operations
            passed to FFmpeg as ``-rw_timeout``. Defaults to ``5000000``.
        stimeout_usec:
            Microseconds to wait for establishing the connection passed as
            ``-stimeout``. Defaults to ``5000000``.
        extra_flags:
            Additional FFmpeg flags inserted before the input URL.
        """
        super().__init__(uri, cam_id=cam_id)
        self.width = width
        self.height = height
        env_tcp = os.getenv("VMS26_RTSP_TCP") == "1"
        self.tcp = tcp or env_tcp
        self.latency_ms = latency_ms
        self.rw_timeout_usec = rw_timeout_usec
        self.stimeout_usec = stimeout_usec
        self.extra_flags = extra_flags or []
        self.proc: subprocess.Popen[bytes] | None = None
        self._stderr_buffer: deque[str] = deque(maxlen=20)
        self._stderr_thread: threading.Thread | None = None
        self._frame_queue: queue.Queue[np.ndarray] | None = None
        self._reader_thread: threading.Thread | None = None
        self._stop_event: threading.Event | None = None
        self._short_reads = 0
        self._backoff = Backoff()
        self.restarts = 0

    def _probe_resolution(self) -> None:
        """Fill ``self.width`` and ``self.height`` from stream metadata."""
        if self.width and self.height:
            return
        try:
            info = ffmpeg.probe(self.uri)
            stream = next(
                s for s in info.get("streams", []) if s.get("codec_type") == "video"
            )
            self.width = self.width or int(stream.get("width", 0) or 0)
            self.height = self.height or int(stream.get("height", 0) or 0)
        except Exception as exc:
            logger.debug("ffprobe failed: %s", exc)

    def open(self) -> None:
        self._start_proc()
        self._frame_queue = queue.Queue(maxsize=2)
        self._stop_event = threading.Event()
        if self.width and self.height:
            self._reader_thread = threading.Thread(
                target=self._reader_loop, daemon=True
            )
            self._reader_thread.start()

    def _start_proc(self) -> None:
        self._probe_resolution()
        transport = "tcp" if self.tcp else "udp"
        rw_timeout = (
            self.rw_timeout_usec
            if self.rw_timeout_usec is not None
            else getenv_num("RTSP_RW_TIMEOUT_USEC", 5_000_000, int)
        )
        stimeout = (
            self.stimeout_usec
            if self.stimeout_usec is not None
            else getenv_num("RTSP_STIMEOUT_USEC", 5_000_000, int)
        )
        cmd = [
            "ffmpeg",
            "-hide_banner",
            "-loglevel",
            "error",
            "-nostdin",
            "-rtsp_transport",
            transport,
            "-rw_timeout",
            str(rw_timeout),
            "-stimeout",
            str(stimeout),
            "-i",
            self.uri,
            "-fflags",
            "nobuffer",
            "-flags",
            "low_delay",
            "-probesize",
            "32",
            "-f",
            "rawvideo",
            "-pix_fmt",
            "bgr24",
            "-",
        ]
        flags: list[str] = []
        env_flags = os.getenv("FFMPEG_EXTRA_FLAGS")
        if env_flags:
            flags.extend(shlex.split(env_flags))
        if self.extra_flags:
            flags.extend(self.extra_flags)
        if flags:
            insert_pos = cmd.index("-i")
            cmd[insert_pos:insert_pos] = flags
        self.proc = subprocess.Popen(
            cmd,
            stdout=subprocess.PIPE,
            stderr=subprocess.PIPE,
            bufsize=10**7,
        )
        self._stderr_buffer.clear()
        self._stderr_thread = threading.Thread(target=self._drain_stderr, daemon=True)
        self._stderr_thread.start()
        log_capture_event(self.cam_id, "opened", backend="ffmpeg", uri=self.uri)
        self._short_reads = 0

    def read(self, timeout: float | None = None) -> np.ndarray:
        """Return the latest decoded frame from the internal queue."""
        if not self._frame_queue:
            raise FrameSourceError("NOT_OPEN")
        if not self.width or not self.height:
            self._log_stderr()
            logger.warning("ffmpeg stderr:\n%s", self.last_stderr)
            raise FrameSourceError("NO_VIDEO_STREAM")
        try:
            return self._frame_queue.get(timeout=timeout or self.latency_ms / 1000)
        except queue.Empty:
            self._log_stderr()
            logger.warning("ffmpeg stderr:\n%s", self.last_stderr)
            log_capture_event(self.cam_id, "read_timeout", backend="ffmpeg")
            raise FrameSourceError("READ_TIMEOUT")

    def _reader_loop(self) -> None:
        assert self.proc and self.proc.stdout
        expected = (self.width or 0) * (self.height or 0) * 3
        buf = bytearray(expected)
        mv = memoryview(buf)
        while self._stop_event and not self._stop_event.is_set():
            if not self.proc or not self.proc.stdout:
                self._restart_proc()
                continue
            try:
                read = self.proc.stdout.readinto(mv)
            except (EOFError, BrokenPipeError):
                self._restart_proc()
                continue
            except Exception:
                read = 0
            if read != expected:
                self._short_reads += 1
                if self._short_reads >= MAX_SHORT_READS:
                    self._restart_proc()
                continue
            frame = (
                np.frombuffer(mv, np.uint8).reshape((self.height, self.width, 3)).copy()
            )
            self._short_reads = 0
            self._backoff.reset()
            if self._frame_queue and self._frame_queue.full():
                try:
                    self._frame_queue.get_nowait()
                except queue.Empty:
                    pass
            if self._frame_queue:
                self._frame_queue.put(frame)

    def _restart_proc(self) -> None:
        self._stop_proc()
        self.restarts += 1
        log_throttled(
            logger.warning,
            "reconnecting ffmpeg",
            key=f"cap:{self.cam_id}:reconnect",
        )
        self._backoff.sleep()
        self._start_proc()
        if self._frame_queue:
            while not self._frame_queue.empty():
                try:
                    self._frame_queue.get_nowait()
                except queue.Empty:
                    break

    def info(self) -> dict[str, int | float]:
        return {"w": self.width or 0, "h": self.height or 0, "fps": 0.0}

    def close(self) -> None:
        if self._stop_event:
            self._stop_event.set()
        if self._reader_thread:
            self._reader_thread.join(timeout=1)
            self._reader_thread = None
        self._stop_proc()
        if self._frame_queue:
            while not self._frame_queue.empty():
                try:
                    self._frame_queue.get_nowait()
                except queue.Empty:
                    break
            self._frame_queue = None
        log_capture_event(self.cam_id, "closed", backend="ffmpeg")

    def _stop_proc(self) -> None:
        if self.proc:
            try:
                self.proc.terminate()
            except Exception:
                pass
            if self.proc.stdout:
                self.proc.stdout.close()
            if self.proc.stderr:
                self.proc.stderr.close()
            if self._stderr_thread:
                self._stderr_thread.join(timeout=1)
                self._stderr_thread = None
            self.proc = None

    def _drain_stderr(self) -> None:
        if not self.proc or not self.proc.stderr:
            return
        for line in self.proc.stderr:
            if not line:
                break
            self._stderr_buffer.append(line.decode("utf-8", "replace").rstrip())

    def _log_stderr(self) -> None:
        if self._stderr_buffer:
            logger.debug("ffmpeg stderr:\n%s", "\n".join(self._stderr_buffer))

    @property
    def last_stderr(self) -> str:
        return "\n".join(self._stderr_buffer)<|MERGE_RESOLUTION|>--- conflicted
+++ resolved
@@ -21,11 +21,9 @@
 import numpy as np
 
 from utils.logging import log_capture_event
-<<<<<<< HEAD
 from app.core.utils import getenv_num
-=======
 from utils.logx import log_throttled
->>>>>>> 50445db7
+
 
 from .base import FrameSourceError, IFrameSource, Backoff
 
