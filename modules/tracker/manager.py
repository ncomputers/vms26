--- conflicted
+++ resolved
@@ -376,7 +376,6 @@
                             path = str(img_path)
                         except Exception:
                             path = None
-<<<<<<< HEAD
                         # TODO: optionally publish count event with cropped image
                     try:
                         key = f"cam:{tracker.cam_id}:state"
@@ -388,27 +387,7 @@
                                 "fps_out": tracker.debug_stats.get("process_fps", 0.0),
                                 "last_error": tracker.stream_error,
                             },
-=======
-                    try:
-                        key = f"cam:{tracker.cam_id}:state"
-                        wrap_pipeline(
-                            tracker.redis,
-                            [
-                                lambda p: p.hset(
-                                    key,
-                                    mapping={
-                                        "fps_in": tracker.debug_stats.get(
-                                            "capture_fps", 0.0
-                                        ),
-                                        "fps_out": tracker.debug_stats.get(
-                                            "process_fps", 0.0
-                                        ),
-                                        "last_error": tracker.stream_error,
-                                    },
-                                ),
-                                lambda p: p.expire(key, 15),
-                            ],
->>>>>>> 1f435d93
+
                         )
                         ensure_ttl(tracker.redis, key, 15)
                     except Exception:
