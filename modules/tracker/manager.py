--- conflicted
+++ resolved
@@ -282,47 +282,12 @@
                 line_start = (float(line_pos), 0.0)
                 line_end = (float(line_pos), float(h - 1))
             prev = tracker.tracks.get(tid, {})
-<<<<<<< HEAD
             raw_side = side(
                 (cx, cy), line_start, line_end, getattr(tracker, "side_eps", 2.0)
             )
             cur_side_sign = raw_side
             prev_side_sign = prev.get("last_side")
-=======
-            # ``prev_side_sign`` and ``cur_side_sign`` capture only the sign of the
-            # track centre relative to the counting line.  When the point lies
-            # on the line (``raw_side`` == 0) we reuse the previous sign to avoid
-            # spurious flips.  Keeping these variables separate avoids
-            # shadowing the ``side`` helper function.
-            prev_side_sign = prev.get("last_side")
-            prev_line_dist = prev.get("last_line_dist", tracker.cross_hysteresis + 1.0)
-            prev_frames = prev.get("frames_on_side", {1: 0, -1: 0})
-            prev_travel = prev.get("travel_px", 0.0)
-            prev_center = prev.get("center")
-            raw_side = side(
-                (cx, cy), line_start, line_end, getattr(tracker, "side_eps", 2.0)
-            )
-            cur_side_sign = prev_side_sign if raw_side == 0 else raw_side
-            line_dist = point_line_distance((cx, cy), line_start, line_end)
-            step_travel = (
-                ((cx - prev_center[0]) ** 2 + (cy - prev_center[1]) ** 2) ** 0.5
-                if prev_center
-                else 0.0
-            )
-            frames_on_side = prev_frames.copy()
-            if (
-                prev_side_sign is not None
-                and cur_side_sign != prev_side_sign
-                and cur_side_sign != 0
-            ):
-                frames_on_side[cur_side_sign] = 1
-                frames_on_side[-cur_side_sign] = 0
-                travel_px = step_travel
-            else:
-                frames_on_side[cur_side_sign] = frames_on_side.get(cur_side_sign, 0) + 1
-                travel_px = prev_travel + step_travel
-            prev_sign = 1 if (prev_side_sign or 0) > 0 else -1
->>>>>>> 50445db7
+
             if tracker.line_orientation == "horizontal":
                 zone = (
                     "top"
@@ -363,7 +328,6 @@
                 "conf": conf,
                 "center": (cx, cy),
             }
-<<<<<<< HEAD
             state_lines = tracker.track_states.get(tid, {})
             state = state_lines.get(
                 0,
@@ -373,21 +337,7 @@
                     "counted_out": False,
                     "last_seen": now,
                 },
-=======
-            frames_on_prev = prev_frames.get(prev_sign, 0)
-            sign_changed = (
-                prev_side_sign is not None
-                and prev_side_sign != 0
-                and cur_side_sign != 0
-                and prev_side_sign + cur_side_sign == 0
-            )
-            crossed = (
-                sign_changed
-                and frames_on_prev >= getattr(tracker, "cross_min_frames", 0)
-                and prev_travel >= getattr(tracker, "cross_min_travel_px", 0.0)
-                and prev_line_dist > tracker.cross_hysteresis
-                and line_dist > tracker.cross_hysteresis
->>>>>>> 50445db7
+
             )
             prev_side_sign = state.get("last_side", 0)
             direction = None
@@ -430,7 +380,6 @@
                             "ts": ts,
                             "cam_id": tracker.cam_id,
                             "track_id": tid,
-<<<<<<< HEAD
                             "direction": direction,
                             "label": group,
                             "path": path,
@@ -451,18 +400,7 @@
                                 "group": group,
                                 "track_id": tid,
                                 "line_id": 0,
-=======
-                            "line_id": 0,
-                        },
-                    )
-                    try:
-                        tracker.redis.hset(
-                            f"cam:{tracker.cam_id}:state",
-                            mapping={
-                                "fps_in": tracker.debug_stats.get("capture_fps", 0.0),
-                                "fps_out": tracker.debug_stats.get("process_fps", 0.0),
-                                "last_error": tracker.stream_error,
->>>>>>> 50445db7
+
                             },
                         )
                         try:
@@ -625,20 +563,12 @@
             )
         with lock:
             tracker.output_frame = processed
-<<<<<<< HEAD
         tracker.debug_stats["last_overlay_ts"] = time.time()
         tracker.debug_stats["overlay_match"] = (
             tracker.output_frame is not None
             and tracker.output_frame.shape == frame.shape
         )
-=======
-        if hasattr(tracker, "debug_stats"):
-            tracker.debug_stats["last_overlay_ts"] = time.time()
-            tracker.debug_stats["overlay_match"] = (
-                tracker.output_frame is not None
-                and tracker.output_frame.shape == frame.shape
-            )
->>>>>>> 50445db7
+
     else:
         with lock:
             tracker.output_frame = None
@@ -903,13 +833,11 @@
         # product magnitude below this threshold are treated as on the line.
         self.side_eps = cfg.get("side_eps", 2.0)
 
-<<<<<<< HEAD
         # Per-track line-crossing state storing last side and counted flags
         self.track_states: dict[int, dict[int, dict[str, Any]]] = {}
         self.track_state_ttl = 120.0
 
-=======
->>>>>>> 50445db7
+
         # Allow adjusting the maximum age for DeepSort tracks so IDs persist
         self.track_max_age = cfg.get("track_max_age", 10)
 
