--- conflicted
+++ resolved
@@ -16,12 +16,10 @@
 from utils import logx
 from utils.gpu import get_device
 from utils.redis import trim_sorted_set_sync
-<<<<<<< HEAD
 from utils import logx
 from app.core.logx import log_throttled
 from app.core.utils import mtime
-=======
->>>>>>> 50445db7
+
 
 try:  # optional heavy dependency
     import torch  # type: ignore
