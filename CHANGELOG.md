--- conflicted
+++ resolved
@@ -1,9 +1,7 @@
 # Changelog
-<<<<<<< HEAD
 - avoid double counting by tracking per-line entry/exit state and expiring stale tracks
-=======
 - remove unused RTSP and MJPEG helper scripts
->>>>>>> 7bf89f9b
+
 - add TurboJPEG-backed `encode_jpeg` helper with env-configurable quality
 - drop legacy `vision.overlay` renderer in favour of `app.vision.overlay`
 
