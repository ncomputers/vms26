--- conflicted
+++ resolved
@@ -1,12 +1,9 @@
 # Changelog
-<<<<<<< HEAD
 - replace local gate pass placeholder image with hosted URL
-=======
 - centralize Redis key names in `app/core/redis_keys.py`
 - add optional Pydantic-based configuration loader with singleton accessor
 - provide compatibility wrapper for `vision.counting`
 
->>>>>>> 2502610f
 - support experimental counting-only pipeline toggled via `VMS21_COUNTING_PURE`
 - optionally stream MJPEG overlays via in-process Pipeline when `VMS21_PIPELINE=1`
 - add DeepSort-based Tracker wrapper in app/vision with env-configurable params
