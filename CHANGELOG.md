--- conflicted
+++ resolved
@@ -1,10 +1,7 @@
 # Changelog
-<<<<<<< HEAD
 - add initial SQL migration for events and summaries tables
-=======
 - add runtime aggregator for Redis stream summaries
 
->>>>>>> dfb2ce40
 - add async diagnostics tests for connectivity and performance metrics
 - cache basic and PPE detectors in shared registry for diagnostics
 - add overlay diagnostics checks endpoint and front-end runner
