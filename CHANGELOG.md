--- conflicted
+++ resolved
@@ -1,12 +1,9 @@
 # Changelog
-<<<<<<< HEAD
 - support experimental counting-only pipeline toggled via `VMS21_COUNTING_PURE`
-=======
 - optionally stream MJPEG overlays via in-process Pipeline when `VMS21_PIPELINE=1`
 - add DeepSort-based Tracker wrapper in app/vision with env-configurable params
 - add initial SQL migration for events and summaries tables
 - add runtime aggregator for Redis stream summaries
->>>>>>> bebd3798
 - add async diagnostics tests for connectivity and performance metrics
 - cache basic and PPE detectors in shared registry for diagnostics
 - add overlay diagnostics checks endpoint and front-end runner
