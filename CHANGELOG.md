# Changelog
<<<<<<< HEAD
- add project-wide editor and lint configuration with ruff and pre-commit hooks
=======
- bundle DejaVuSans font and cache overlay font to avoid per-frame load
- name capture/process/watchdog threads and add diagnostic thread dump endpoint
>>>>>>> 7b7364ee
- add StoppableThread with signal-based shutdown and stalled camera watchdog

- throttle per-frame logs and standardize log prefixes; ensure single exception traces
- remove unused health endpoints and standardize response shapes

- use Redis pipeline for per-frame state updates and apply TTL
- replace blocking KEYS with SCAN when cleaning camera keys
- add redis_guard helpers to enforce TTL and wrap pipelines
- avoid double counting by tracking per-line entry/exit state and expiring stale tracks
- remove unused RTSP and MJPEG helper scripts

- add TurboJPEG-backed `encode_jpeg` helper with env-configurable quality
- drop legacy `vision.overlay` renderer in favour of `app.vision.overlay`

- handle missing Loguru handlers gracefully to prevent startup crash
- replace local gate pass placeholder image with hosted URL
- centralize Redis key names in `app/core/redis_keys.py`
- add optional Pydantic-based configuration loader with singleton accessor
- provide compatibility wrapper for `vision.counting`

- support experimental counting-only pipeline toggled via `VMS21_COUNTING_PURE`
- optionally stream MJPEG overlays via in-process Pipeline when `VMS21_PIPELINE=1`
- add DeepSort-based Tracker wrapper in app/vision with env-configurable params
- add initial SQL migration for events and summaries tables
- add runtime aggregator for Redis stream summaries
- add async diagnostics tests for connectivity and performance metrics
- cache basic and PPE detectors in shared registry for diagnostics
- add overlay diagnostics checks endpoint and front-end runner
- add model adapters for basic and PPE YOLO models to allow diagnostics model switching
- ensure diagnostic overlays draw boxes with source-frame coordinates
- add helpers `abs_line_from_ratio` and `draw_boxes_pil` with bounds clamping
- make dashboard latest_images robust to sync/async Redis clients using EAFP
- track FFmpeg restarts and expose `restarts` count via `/debug`
- validate and normalize camera resolution strings via regex parsing
- add `-fflags nobuffer` placeholder to FFmpeg flag inputs in camera settings and debug pages
- add ffmpeg rawvideo reader test
- send empty PPE list when no detections and update overlay client

- restructure FFmpeg RTSP command to add banner/loglevel flags and ensure input
  options precede ``-i``

- probe RTSP resolution via ffprobe and read fixed-size frames in FFmpeg capture
- switch counting toggle to `PATCH /api/cameras/{id}` and drop legacy
  `counting_enabled` setting
- handle BGRA frames in FFmpeg capture and log conversions
- update counting settings to refresh camera tasks and deprecate
  ``counting_enabled`` flag
- ensure troubleshooter API reports final read step and update tests
- add FrameBus ring buffer for camera frames
- fallback to FFmpeg when GStreamer support is unavailable
- add missing `init_context` stub to troubleshooter router to allow server startup
- disable audio in FFmpeg pipelines and add low-latency flags for faster RTSP handling
- cache ffprobe fallback resolutions briefly and allow configurable probe timeout
- handle count_events failures gracefully and return HTTP 503 when stats are unavailable
- reuse In/Out virtual line for face recognition; add migration for legacy `inout_line`
- Fix overlays: WebSocket DI + PPE threshold; add robust WS & canvas sizing
- remove automatic local camera discovery
- fix /vms 500 error; add regression tests
- wait for camera metadata before enabling capture buttons
- improve captured image quality and error handling in face search (70% JPEG)
- auto-detect stream type from URLs in tracker and camera factory
- enable FFmpeg HTTP reconnection flags with configurable delay
- document camera API fields and provide curl example
- remove legacy `/manage_faces/*` endpoints; use `GET /api/faces` for listings
- expose Redis facade via app state and router contexts

- prevent duplicate timers and listeners in live view scripts; add scheduler and debounce search inputs<|MERGE_RESOLUTION|>--- conflicted
+++ resolved
@@ -1,10 +1,7 @@
 # Changelog
-<<<<<<< HEAD
 - add project-wide editor and lint configuration with ruff and pre-commit hooks
-=======
 - bundle DejaVuSans font and cache overlay font to avoid per-frame load
 - name capture/process/watchdog threads and add diagnostic thread dump endpoint
->>>>>>> 7b7364ee
 - add StoppableThread with signal-based shutdown and stalled camera watchdog
 
 - throttle per-frame logs and standardize log prefixes; ensure single exception traces
