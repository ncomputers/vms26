"""Application entry point instantiating the FastAPI app."""

from __future__ import annotations

from fastapi import FastAPI
from fastapi.responses import FileResponse
from fastapi.staticfiles import StaticFiles
from loguru import logger
from starlette.middleware.sessions import SessionMiddleware

import logging_config  # noqa: F401
from app.core.logging import setup_json_logger
from modules.utils import SNAP_DIR
from routers import whatsapp
<<<<<<< HEAD
from datetime import datetime

from core.logging import setup_json_logger
from core.config import get_config
=======
from server.config import _load_secret_key
from server.startup import handle_unexpected_error
from server.startup import init_app as _init_app
from server.startup import lifespan
from utils.redis import get_sync_client
>>>>>>> 965ff0b1


def init_app(
    config_path: str = "config.json",
    stream_url: str | None = None,
    workers: int | None = None,
):
    return _init_app(
        app, config_path=config_path, stream_url=stream_url, workers=workers
    )


try:  # pragma: no cover - middleware optional
    from fastapi_csrf_protect import CsrfProtectMiddleware
except ImportError:  # pragma: no cover - middleware optional
    CsrfProtectMiddleware = None


logger = logger.bind(module="app")
<<<<<<< HEAD
setup_json_logger()
_cfg = get_config()
=======

_json_logger = setup_json_logger()
_json_logger.info("application startup")

>>>>>>> 965ff0b1

app = FastAPI(lifespan=lifespan)
app.add_middleware(SessionMiddleware, secret_key=_load_secret_key())
app.state.ready = False
app.add_exception_handler(Exception, handle_unexpected_error)

app.mount("/snapshots", StaticFiles(directory=str(SNAP_DIR)), name="snapshots")
static_mounts = [
    ("/static", "static"),
    ("/faces", "public/faces"),
    ("/invite_photos", "public/invite_photos"),
    ("/logos", "uploads/logos"),
]
for route, directory_name in static_mounts:
    directory = SNAP_DIR.parent / directory_name
    if directory.is_dir():
        app.mount(route, StaticFiles(directory=str(directory)), name=directory.name)

app.include_router(whatsapp.router)


@app.get("/api/v1/health")
async def health_ping() -> dict:
    return {"ok": True, "ts": datetime.utcnow().isoformat()}


@app.get("/manifest.webmanifest", include_in_schema=False)
async def manifest() -> FileResponse:
    return FileResponse(
        "static/manifest.webmanifest", media_type="application/manifest+json"
    )


def _sw_response(path: str) -> FileResponse:
    response = FileResponse(path, media_type="application/javascript")
    response.headers["Service-Worker-Allowed"] = "/"
    return response


@app.get("/service-worker.js", include_in_schema=False)
async def service_worker() -> FileResponse:
    return _sw_response("static/service-worker.js")


@app.get("/sw-dev.js", include_in_schema=False)
async def sw_dev() -> FileResponse:
    return _sw_response("static/sw-dev.js")


@app.get("/offline.html", include_in_schema=False)
async def offline() -> FileResponse:
    return FileResponse("static/offline.html", media_type="text/html")


if CsrfProtectMiddleware:
    app.add_middleware(CsrfProtectMiddleware)

if __name__ == "__main__":
    import uvicorn

    uvicorn.run(app, host="0.0.0.0", port=8000)<|MERGE_RESOLUTION|>--- conflicted
+++ resolved
@@ -12,18 +12,17 @@
 from app.core.logging import setup_json_logger
 from modules.utils import SNAP_DIR
 from routers import whatsapp
-<<<<<<< HEAD
 from datetime import datetime
 
 from core.logging import setup_json_logger
 from core.config import get_config
-=======
+
 from server.config import _load_secret_key
 from server.startup import handle_unexpected_error
 from server.startup import init_app as _init_app
 from server.startup import lifespan
 from utils.redis import get_sync_client
->>>>>>> 965ff0b1
+
 
 
 def init_app(
@@ -43,15 +42,8 @@
 
 
 logger = logger.bind(module="app")
-<<<<<<< HEAD
 setup_json_logger()
 _cfg = get_config()
-=======
-
-_json_logger = setup_json_logger()
-_json_logger.info("application startup")
-
->>>>>>> 965ff0b1
 
 app = FastAPI(lifespan=lifespan)
 app.add_middleware(SessionMiddleware, secret_key=_load_secret_key())
